--- conflicted
+++ resolved
@@ -34,8 +34,6 @@
 from collections import namedtuple, Callable, UserDict, OrderedDict
 from textwrap import wrap
 
-
-
 # Decorator used to specify that a callbacks needs to be run in a thread
 def threaded(func):
     if not func.__name__.lower().startswith('on_'):
@@ -43,6 +41,7 @@
 
     func.threaded = True
     return func
+
 logger = logging.getLogger(__name__)
 
 def irc_lower(s):
@@ -389,18 +388,11 @@
     '''
     def __init__(self):
         self.info = {
-<<<<<<< HEAD
-        'CHANMODES': 'b,k,l,psitnm',
-        'PREFIX': '(ov)@+',
-        'MAXLIST': 'beI:10', # arbitrary
-        'MODES' : '3',
-=======
-            'CHANMODES': 'ovb,k,l,psitnm',
+            'CHANMODES': 'b,k,l,psitnm',
             'CHANTYPES': '#',
             'PREFIX': '(ov)@+',
             'MAXLIST': 'beI:10', # arbitrary
             'MODES' : '3',
->>>>>>> 05c180e8
         }
 
     def __getitem__(self, item):
